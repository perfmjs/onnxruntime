--- conflicted
+++ resolved
@@ -142,7 +142,6 @@
 #endif
         #endregion //ExecutionProviderAppends
 
-<<<<<<< HEAD
         #region Public Methods
         public void RegisterCustomOpLibrary(string libraryPath)
         {
@@ -150,8 +149,6 @@
         }
 
         #endregion
-=======
->>>>>>> 6857bb8a
         #region Public Properties
 
         internal IntPtr Handle
